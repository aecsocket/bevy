--- conflicted
+++ resolved
@@ -2,13 +2,6 @@
 name = "bevy_reflect"
 version = "0.5.0"
 edition = "2021"
-<<<<<<< HEAD
-=======
-authors = [
-    "Bevy Contributors <bevyengine@gmail.com>",
-    "Carter Anderson <mcanders1@gmail.com>",
-]
->>>>>>> 65e834ce
 description = "Dynamically interact with rust types"
 homepage = "https://bevyengine.org"
 repository = "https://github.com/bevyengine/bevy"
@@ -31,11 +24,7 @@
 thiserror = "1.0"
 serde = "1"
 smallvec = { version = "1.6", features = ["serde", "union", "const_generics"], optional = true }
-<<<<<<< HEAD
-glam = { version = "0.18.0", features = ["serde"], optional = true }
-=======
 glam = { version = "0.20.0", features = ["serde"], optional = true }
->>>>>>> 65e834ce
 
 [dev-dependencies]
 ron = "0.6.2"